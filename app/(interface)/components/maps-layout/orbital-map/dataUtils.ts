--- conflicted
+++ resolved
@@ -45,11 +45,7 @@
     if (d.depth <= 1) return true; // root + integrations
     const parent = d.parent;
     if (!parent) return false;
-<<<<<<< HEAD
-    const parentKey = getExpandableNodeId(parent as any);
-=======
     const parentKey = parent.data?.path ?? parent.data?.id ?? parent.data?.name;
->>>>>>> a702e1af
     if (!parentKey) return false;
     return expanded.has(parentKey);
   });
