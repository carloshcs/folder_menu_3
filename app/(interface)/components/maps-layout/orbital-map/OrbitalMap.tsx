'use client';

import React, { useEffect, useRef, useState } from 'react';
import * as d3 from 'd3';
import { buildHierarchy, getVisibleNodesAndLinks } from './dataUtils';
import { drag } from './renderUtils';
import { createSimulation, OrbitLayout, OrbitLayoutInfo, getNodeId } from './physics';
import { renderNodes } from './renderNodes';
import type { FolderItem } from '../../right-sidebar/data';
import { handleNodeDoubleClick, type ExpandableNodeLike } from '@/app/(interface)/lib/mapUtils/interactions';

type D3GroupSelection = d3.Selection<SVGGElement, unknown, null, undefined>;

interface OrbitalMapProps {
  folders: FolderItem[];
  colorPaletteId?: string;
}

interface OrbitRing {
  id: string;
  node: any;
}

const BASE_ORBIT_RADIUS = 150;
const LEVEL_SPACING = 110;
const EXPANSION_MULTIPLIER = 1.18;
const ANGLE_OFFSET = -Math.PI / 2;

const getNodeKey = (node: any) =>
  node.data?.path ?? node.data?.id ?? node.data?.name ?? node.id;

const computeOrbitLayout = (nodes: any[], expanded: Set<string>) => {
  const layout: OrbitLayout = new Map<string, OrbitLayoutInfo>();
  const rings: OrbitRing[] = [];

  const assignPositions = (node: any, x: number, y: number) => {
<<<<<<< HEAD
    const nodeId = getNodeId(node);
=======
    const nodeId = getNodeKey(node);
>>>>>>> a702e1af
    const existing = layout.get(nodeId);
    layout.set(nodeId, {
      targetX: x,
      targetY: y,
      orbitRadius:
        existing?.orbitRadius ??
<<<<<<< HEAD
        (node.parent ? layout.get(getNodeId(node.parent))?.childOrbitRadius ?? 0 : 0),
=======
        (node.parent ? layout.get(getNodeKey(node.parent))?.childOrbitRadius ?? 0 : 0),
>>>>>>> a702e1af
      angle: existing?.angle,
      childOrbitRadius: existing?.childOrbitRadius,
    });

    const children = nodes.filter(n => n.parent === node);
    if (!children.length) return;

    const depth = node.depth || 0;
    const childCount = children.length;
    let orbitRadius = BASE_ORBIT_RADIUS + depth * LEVEL_SPACING;
    if (expanded.has(nodeId) || depth === 0) {
      orbitRadius *= EXPANSION_MULTIPLIER;
    }
    orbitRadius += Math.min(90, childCount * 14);

    rings.push({ id: nodeId, node });

    const angleStep = (2 * Math.PI) / childCount;
    children.forEach((child, index) => {
      const angle = ANGLE_OFFSET + index * angleStep;
<<<<<<< HEAD
      const childId = getNodeId(child);
=======
      const childId = getNodeKey(child);
>>>>>>> a702e1af
      const childX = x + Math.cos(angle) * orbitRadius;
      const childY = y + Math.sin(angle) * orbitRadius;

      layout.set(childId, {
        targetX: childX,
        targetY: childY,
        orbitRadius,
        angle,
      });

      assignPositions(child, childX, childY);
    });

    const nodeLayout = layout.get(nodeId);
    if (nodeLayout) {
      nodeLayout.childOrbitRadius = orbitRadius;
    }
  };

  const root = nodes.find(n => !n.parent);
  if (root) {
    assignPositions(root, 0, 0);
  }

  return { layout, rings };
};

const collapseDescendants = (node: any, expanded: Set<string>) => {
  if (!node) return;
  node
    .descendants()
    .filter(descendant => descendant !== node)
    .forEach(descendant => {
      const key = getNodeKey(descendant);
      if (key) {
        expanded.delete(key);
      }
    });
};

export const OrbitalMap: React.FC<OrbitalMapProps> = ({ folders, colorPaletteId }) => {
  const svgRef = useRef<SVGSVGElement | null>(null);
  const containerRef = useRef<HTMLDivElement | null>(null);
  const [size, setSize] = useState({ width: 900, height: 700 });
  const [expanded, setExpanded] = useState<Set<string>>(new Set());
  const gRef = useRef<D3GroupSelection | null>(null);
  const orbitLayerRef = useRef<D3GroupSelection | null>(null);
  const linkLayerRef = useRef<D3GroupSelection | null>(null);
  const nodeLayerRef = useRef<D3GroupSelection | null>(null);
  const simulationRef = useRef<d3.Simulation<any, undefined> | null>(null);

  // Resize observer
  useEffect(() => {
    const observer = new ResizeObserver(entries => {
      for (const entry of entries) {
        const { width, height } = entry.contentRect;
        setSize({
          width: Math.max(800, width),
          height: Math.max(600, height),
        });
      }
    });
    if (containerRef.current) observer.observe(containerRef.current);
    return () => observer.disconnect();
  }, []);

  useEffect(() => {
    if (!svgRef.current) return;

    const svg = d3.select<SVGSVGElement, unknown>(svgRef.current);
    svg.selectAll('*').remove();

    const g = svg.append('g').attr('class', 'orbital-root');
    gRef.current = g;
    orbitLayerRef.current = g.append('g').attr('class', 'orbit-layer');
    linkLayerRef.current = g.append('g').attr('class', 'link-layer');
    nodeLayerRef.current = g.append('g').attr('class', 'node-layer');

    const zoomBehavior = d3
      .zoom<SVGSVGElement, unknown>()
      .scaleExtent([0.4, 3])
      .filter(event => {
        if (event.type === 'dblclick') return false;
        if (event.type === 'mousedown' && event.button !== 0) return false;
        if (event.type === 'wheel' && event.ctrlKey) return false;
        return true;
      })
      .on('zoom', event => {
        g.attr('transform', event.transform);
      });

    svg.call(zoomBehavior as any);
    svg.on('dblclick.zoom', null);

    return () => {
      svg.on('.zoom', null);
    };
  }, []);

  useEffect(() => {
    if (
      !svgRef.current ||
      !gRef.current ||
      !orbitLayerRef.current ||
      !linkLayerRef.current ||
      !nodeLayerRef.current
    ) {
      return;
    }

    const svg = d3.select<SVGSVGElement, unknown>(svgRef.current);
    const width = size.width;
    const height = size.height;

    const root = buildHierarchy(folders);
    const { visibleNodes, visibleLinks } = getVisibleNodesAndLinks(root, expanded);

    const { layout: orbitLayout, rings } = computeOrbitLayout(visibleNodes, expanded);

    svg
      .attr('viewBox', [-width / 2, -height / 2, width, height])
      .attr('width', width)
      .attr('height', height)
      .style('max-width', '100%')
      .style('height', '100%')
      .style('background', 'none')
      .style('overflow', 'visible')
      .on('dblclick.zoom', null);

    const orbitLayer = orbitLayerRef.current!;
    const linkLayer = linkLayerRef.current!;
    const nodeLayer = nodeLayerRef.current!;

    const orbit = orbitLayer
      .selectAll<SVGCircleElement, OrbitRing>('circle')
      .data(rings, d => d.id)
      .join(
        enter =>
          enter
            .append('circle')
            .attr('fill', 'none')
            .attr('stroke', 'rgba(180,180,180,0.18)')
            .attr('stroke-dasharray', '6,6')
            .attr('stroke-width', 1.4)
            .attr('opacity', 0)
            .call(sel =>
              sel
                .transition()
                .duration(300)
                .attr('opacity', 1),
            ),
        update => update,
        exit =>
          exit.call(sel =>
            sel
              .transition()
              .duration(200)
              .attr('opacity', 0)
              .remove(),
          ),
      );

    const link = linkLayer
      .selectAll<SVGLineElement, any>('line')
      .data(visibleLinks, d => `${(d.source as any).data?.name ?? (d.source as any).id}-${(d.target as any).data?.name ?? (d.target as any).id}`)
      .join(
        enter =>
          enter
            .append('line')
            .attr('stroke', 'rgba(200,200,200,0.25)')
            .attr('stroke-width', 1.2),
        update => update,
        exit => exit.remove(),
      );

    if (simulationRef.current) {
      simulationRef.current.stop();
    }
    const simulation = createSimulation(visibleNodes, visibleLinks, orbitLayout);
    simulationRef.current = simulation;

    const node = renderNodes(svg, nodeLayer, visibleNodes, colorPaletteId).call(drag(simulation) as any);

    node.on('dblclick', function (event, d) {
      event.preventDefault();
      event.stopPropagation();
<<<<<<< HEAD
      const hasChildren =
        (d.data?.children && d.data.children.length > 0) || (d.children && d.children.length > 0);
      if (!hasChildren) {
        return;
      }

      handleNodeDoubleClick(d as ExpandableNodeLike, setExpanded);
=======
      if ((d.data?.children && d.data.children.length > 0) || (d.children && d.children.length > 0)) {
        setExpanded(prev => {
          const next = new Set(prev);
          const nodeKey = getNodeKey(d);
          if (!nodeKey) return next;
          if (next.has(nodeKey)) {
            next.delete(nodeKey);
            collapseDescendants(d, next);
          } else {
            next.add(nodeKey);
          }
          return next;
        });
      }

      toggleNodeExpansion(d, setExpanded);
>>>>>>> a702e1af
    });

    simulation.on('tick', () => {
      link
        .attr('x1', d => (d.source as any).x)
        .attr('y1', d => (d.source as any).y)
        .attr('x2', d => (d.target as any).x)
        .attr('y2', d => (d.target as any).y);
      node.attr('transform', d => `translate(${d.x},${d.y})`);

      orbit
        .attr('cx', d => (d.node as any).x)
        .attr('cy', d => (d.node as any).y)
        .attr('r', d => {
          const layoutInfo = orbitLayout.get(d.id);
          return layoutInfo?.childOrbitRadius ?? 0;
        });
    });

    simulation.alpha(1).restart();

    return () => {
      simulation.stop();
    };
  }, [folders, size, colorPaletteId, expanded]);

  return (
    <div ref={containerRef} className="relative z-10 w-full h-full">
      <svg ref={svgRef}></svg>
    </div>
  );
};<|MERGE_RESOLUTION|>--- conflicted
+++ resolved
@@ -34,22 +34,14 @@
   const rings: OrbitRing[] = [];
 
   const assignPositions = (node: any, x: number, y: number) => {
-<<<<<<< HEAD
-    const nodeId = getNodeId(node);
-=======
     const nodeId = getNodeKey(node);
->>>>>>> a702e1af
     const existing = layout.get(nodeId);
     layout.set(nodeId, {
       targetX: x,
       targetY: y,
       orbitRadius:
         existing?.orbitRadius ??
-<<<<<<< HEAD
-        (node.parent ? layout.get(getNodeId(node.parent))?.childOrbitRadius ?? 0 : 0),
-=======
         (node.parent ? layout.get(getNodeKey(node.parent))?.childOrbitRadius ?? 0 : 0),
->>>>>>> a702e1af
       angle: existing?.angle,
       childOrbitRadius: existing?.childOrbitRadius,
     });
@@ -70,11 +62,7 @@
     const angleStep = (2 * Math.PI) / childCount;
     children.forEach((child, index) => {
       const angle = ANGLE_OFFSET + index * angleStep;
-<<<<<<< HEAD
-      const childId = getNodeId(child);
-=======
       const childId = getNodeKey(child);
->>>>>>> a702e1af
       const childX = x + Math.cos(angle) * orbitRadius;
       const childY = y + Math.sin(angle) * orbitRadius;
 
@@ -261,15 +249,6 @@
     node.on('dblclick', function (event, d) {
       event.preventDefault();
       event.stopPropagation();
-<<<<<<< HEAD
-      const hasChildren =
-        (d.data?.children && d.data.children.length > 0) || (d.children && d.children.length > 0);
-      if (!hasChildren) {
-        return;
-      }
-
-      handleNodeDoubleClick(d as ExpandableNodeLike, setExpanded);
-=======
       if ((d.data?.children && d.data.children.length > 0) || (d.children && d.children.length > 0)) {
         setExpanded(prev => {
           const next = new Set(prev);
@@ -286,7 +265,6 @@
       }
 
       toggleNodeExpansion(d, setExpanded);
->>>>>>> a702e1af
     });
 
     simulation.on('tick', () => {
