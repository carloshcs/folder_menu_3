--- conflicted
+++ resolved
@@ -91,36 +91,6 @@
 
 const collapseDescendants = (node: any, expanded: Set<string>) => {
   if (!node) return;
-<<<<<<< HEAD
-  node.descendants().forEach(descendant => {
-    const key = getNodeKey(descendant);
-    if (key) {
-      expanded.delete(key);
-    }
-  });
-};
-
-const toggleNodeExpansion = (
-  node: any,
-  setExpanded: React.Dispatch<React.SetStateAction<Set<string>>>,
-) => {
-  setExpanded(prevExpanded => {
-    const nextExpanded = new Set(prevExpanded);
-    const nodeKey = getNodeKey(node);
-    if (!nodeKey) {
-      return nextExpanded;
-    }
-
-    const wasExpanded = nextExpanded.delete(nodeKey);
-    if (wasExpanded) {
-      collapseDescendants(node, nextExpanded);
-      return nextExpanded;
-    }
-
-    nextExpanded.add(nodeKey);
-    return nextExpanded;
-  });
-=======
   node
     .descendants()
     .filter(descendant => descendant !== node)
@@ -130,7 +100,6 @@
         expanded.delete(key);
       }
     });
->>>>>>> 7b638720
 };
 
 export const OrbitalMap: React.FC<OrbitalMapProps> = ({ folders, colorPaletteId }) => {
@@ -279,12 +248,6 @@
     node.on('dblclick', function (event, d) {
       event.preventDefault();
       event.stopPropagation();
-<<<<<<< HEAD
-      const hasChildren =
-        (d.data?.children && d.data.children.length > 0) || (d.children && d.children.length > 0);
-      if (!hasChildren) {
-        return;
-=======
       if ((d.data?.children && d.data.children.length > 0) || (d.children && d.children.length > 0)) {
         setExpanded(prev => {
           const next = new Set(prev);
@@ -298,7 +261,6 @@
           }
           return next;
         });
->>>>>>> 7b638720
       }
 
       toggleNodeExpansion(d, setExpanded);
