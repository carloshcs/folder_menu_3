import React, { useEffect, useMemo, useRef, useState } from 'react';
import {
  D3ZoomEvent,
  Selection,
  forceCenter,
  forceCollide,
  forceLink,
  forceManyBody,
  forceSimulation,
<<<<<<< HEAD
  forceX,
  forceY,
=======
>>>>>>> c71a53d0
  select,
  zoom,
  type SimulationLinkDatum,
  type ZoomBehavior,
} from 'd3';

import type { FolderItem } from '../../right-sidebar/data';
import {
  buildBubbleNodes,
  buildBubbleTree,
  type BubbleTree,
  type BubbleTreeNode,
} from '@/lib/mapData';
import { enableNodeDrag, handleNodeDoubleClick } from '@/app/(interface)/lib/mapUtils/interactions';
import {
  getPaletteColor,
  getReadableTextColor,
  shiftColor,
} from '@/app/(interface)/lib/utils/colors';

const ORBITAL_BASE_RADIUS = 140;
const ORBITAL_RADIUS_STEP = 160;
const NODE_RADIUS_BY_DEPTH = [60, 42, 30, 24, 20];
const ZOOM_EXTENT: [number, number] = [0.35, 2.4];

interface OrbitalMapProps {
  folders: FolderItem[];
  colorPaletteId?: string;
}

interface OrbitalSimulationNode extends BubbleTreeNode {
  orbitRadius: number;
  radius: number;
  parentId: string | null;
  x?: number;
  y?: number;
  vx?: number;
  vy?: number;
  fx?: number | null;
  fy?: number | null;
}

type OrbitalLink = SimulationLinkDatum<OrbitalSimulationNode> & {
  source: string | OrbitalSimulationNode;
  target: string | OrbitalSimulationNode;
};

const getOrbitRadiusForDepth = (depth: number) =>
  depth === 0 ? 0 : ORBITAL_BASE_RADIUS + (depth - 1) * ORBITAL_RADIUS_STEP;

const getNodeRadiusForDepth = (depth: number) =>
  NODE_RADIUS_BY_DEPTH[Math.min(depth, NODE_RADIUS_BY_DEPTH.length - 1)];

const computeVisibleGraph = (
  rootNode: BubbleTreeNode | null,
  expandedNodes: Set<string>,
): { nodes: OrbitalSimulationNode[]; links: OrbitalLink[] } => {
  if (!rootNode) {
    return { nodes: [], links: [] };
  }

  const nodes: OrbitalSimulationNode[] = [];
  const links: OrbitalLink[] = [];

  const traverse = (node: BubbleTreeNode, depth: number, parent: BubbleTreeNode | null) => {
    const orbitRadius = getOrbitRadiusForDepth(depth);
    const simulationNode: OrbitalSimulationNode = {
      ...node,
      orbitRadius,
      radius: getNodeRadiusForDepth(depth),
<<<<<<< HEAD
      parentId: parent?.id ?? null,
=======
>>>>>>> c71a53d0
    };

    nodes.push(simulationNode);

    if (parent) {
      links.push({ source: parent.id, target: node.id });
    }

    if (!expandedNodes.has(node.id)) {
      return;
    }

    node.children.forEach(child => traverse(child, depth + 1, node));
  };

  traverse(rootNode, 0, null);

  return { nodes, links };
};

const findRootNode = (tree: BubbleTree): BubbleTreeNode | null => {
  if (!tree.roots.length) {
    return null;
  }

  const [root] = [...tree.roots].sort((first, second) => {
    if (first.depth !== second.depth) {
      return first.depth - second.depth;
    }

    return second.size - first.size;
  });

  return root;
};

const resolveCoordinate = (
  value: string | OrbitalSimulationNode,
  axis: 'x' | 'y',
  fallback: number,
  nodeLookup: Map<string, OrbitalSimulationNode>,
): number => {
  if (typeof value === 'object') {
    return (value[axis] ?? fallback) as number;
  }

  return nodeLookup.get(value)?.[axis] ?? fallback;
};

<<<<<<< HEAD
const createOrbitForce = (
  nodeLookup: Map<string, OrbitalSimulationNode>,
  getRadius: (node: OrbitalSimulationNode) => number,
) => {
  const strength = 0.18;

  const force = (alpha: number) => {
    nodeLookup.forEach(node => {
      if (!node.parentId) {
        return;
      }

      const parent = nodeLookup.get(node.parentId);
      if (!parent) {
        return;
      }

      const parentX = parent.x ?? 0;
      const parentY = parent.y ?? 0;
      const nodeX = node.x ?? parentX;
      const nodeY = node.y ?? parentY;
      let dx = nodeX - parentX;
      let dy = nodeY - parentY;

      let distance = Math.sqrt(dx * dx + dy * dy);

      if (distance === 0) {
        const angle = Math.random() * Math.PI * 2;
        dx = Math.cos(angle);
        dy = Math.sin(angle);
        distance = 1;
      }

      const target = getRadius(node);
      if (!target) {
        return;
      }

      const delta = distance - target;
      const adjustment = (delta / distance) * strength * alpha;

      node.vx = (node.vx ?? 0) - dx * adjustment;
      node.vy = (node.vy ?? 0) - dy * adjustment;
    });
  };

  force.initialize = () => {};

  return force;
};

=======
>>>>>>> c71a53d0
export const OrbitalMap: React.FC<OrbitalMapProps> = ({ folders, colorPaletteId }) => {
  const containerRef = useRef<HTMLDivElement | null>(null);
  const svgRef = useRef<SVGSVGElement | null>(null);
  const zoomGroupRef = useRef<SVGGElement | null>(null);
  const orbitRingGroupRef = useRef<SVGGElement | null>(null);
  const linkGroupRef = useRef<SVGGElement | null>(null);
  const nodeGroupRef = useRef<SVGGElement | null>(null);

  const [dimensions, setDimensions] = useState({ width: 960, height: 720 });

  useEffect(() => {
    const element = containerRef.current;

    if (!element) {
      return;
    }

    const observer = new ResizeObserver(entries => {
      const entry = entries[0];
      if (!entry) {
        return;
      }

      const { width, height } = entry.contentRect;

      setDimensions(previous => {
        const nextWidth = Math.max(Math.round(width), 640);
        const nextHeight = Math.max(Math.round(height), 520);

        if (previous.width === nextWidth && previous.height === nextHeight) {
          return previous;
        }

        return { width: nextWidth, height: nextHeight };
      });
    });

    observer.observe(element);

    return () => observer.disconnect();
  }, []);

  useEffect(() => {
    const svgElement = svgRef.current;
    const zoomGroupElement = zoomGroupRef.current;

    if (!svgElement || !zoomGroupElement) {
      return;
    }

    const svgSelection = select(svgElement);
    const zoomGroupSelection = select(zoomGroupElement);

    const zoomBehaviour: ZoomBehavior<SVGSVGElement, unknown> = zoom<SVGSVGElement, unknown>()
      .scaleExtent(ZOOM_EXTENT)
<<<<<<< HEAD
      .translateExtent([
        [-Infinity, -Infinity],
        [Infinity, Infinity],
      ])
=======
>>>>>>> c71a53d0
      .on('zoom', (event: D3ZoomEvent<SVGSVGElement, unknown>) => {
        zoomGroupSelection.attr('transform', event.transform.toString());
      });

    svgSelection.call(zoomBehaviour as any);
    svgSelection.on('dblclick.zoom', null);

    return () => {
      svgSelection.on('.zoom', null);
    };
  }, []);

  const bubbleNodes = useMemo(() => buildBubbleNodes(folders), [folders]);
  const bubbleTree = useMemo(() => buildBubbleTree(bubbleNodes), [bubbleNodes]);
  const rootNode = useMemo(() => findRootNode(bubbleTree), [bubbleTree]);

  const [expandedNodes, setExpandedNodes] = useState<Set<string>>(() => new Set());

  useEffect(() => {
    if (!rootNode) {
      setExpandedNodes(new Set());
      return;
    }

    setExpandedNodes(previous => {
      const next = new Set(previous);
      const validIds = new Set(bubbleTree.nodeMap.keys());

      next.forEach(id => {
        if (!validIds.has(id)) {
          next.delete(id);
        }
      });

      if (!next.has(rootNode.id) || next.size === 0) {
        return new Set([rootNode.id]);
      }

      return next;
    });
  }, [rootNode, bubbleTree]);

  const { nodes: visibleNodes, links: visibleLinks } = useMemo(
    () => computeVisibleGraph(rootNode, expandedNodes),
    [rootNode, expandedNodes],
  );

  useEffect(() => {
    const svgElement = svgRef.current;
    const orbitRingGroupElement = orbitRingGroupRef.current;
    const linkGroupElement = linkGroupRef.current;
    const nodeGroupElement = nodeGroupRef.current;

    if (!svgElement || !orbitRingGroupElement || !linkGroupElement || !nodeGroupElement) {
      return;
    }

    const { width, height } = dimensions;

    if (!width || !height) {
      return;
    }

    const nodesData = visibleNodes.map(node => ({ ...node }));
    const linksData = visibleLinks.map(link => ({ ...link }));

    const svgSelection = select(svgElement);
    svgSelection
      .attr('width', width)
      .attr('height', height)
      .attr('viewBox', `0 0 ${width} ${height}`)
      .attr('preserveAspectRatio', 'xMidYMid meet')
      .style('overflow', 'visible');

    const orbitRingGroup = select(orbitRingGroupElement);
    const linkGroup = select(linkGroupElement);
    const nodeGroup = select(nodeGroupElement);

    if (nodesData.length === 0) {
      orbitRingGroup.selectAll('*').remove();
      linkGroup.selectAll('*').remove();
      nodeGroup.selectAll('*').remove();
      return;
    }

    const nodeLookup = new Map(nodesData.map(node => [node.id, node] as const));
<<<<<<< HEAD

    const getParentCoordinate = (
      node: OrbitalSimulationNode,
      axis: 'x' | 'y',
      fallback: number,
    ) => {
      if (!node.parentId) {
        return fallback;
      }

      const parent = nodeLookup.get(node.parentId);
      return parent?.[axis] ?? fallback;
    };
=======
>>>>>>> c71a53d0

    const simulation = forceSimulation<OrbitalSimulationNode>(nodesData)
      .force(
        'link',
        forceLink<OrbitalSimulationNode, OrbitalLink>(linksData)
          .id(node => node.id)
          .distance(link => {
            const targetId = typeof link.target === 'object' ? link.target.id : link.target;
            const target = nodeLookup.get(targetId);
<<<<<<< HEAD
            return target ? target.orbitRadius || ORBITAL_BASE_RADIUS : ORBITAL_BASE_RADIUS;
          })
          .strength(0.85),
      )
      .force('charge', forceManyBody().strength(-260))
      .force('center', forceCenter(width / 2, height / 2))
      .force(
        'x',
        forceX<OrbitalSimulationNode>(node => getParentCoordinate(node, 'x', width / 2)).strength(node =>
          node.parentId ? 0.08 : 0.2,
        ),
      )
      .force(
        'y',
        forceY<OrbitalSimulationNode>(node => getParentCoordinate(node, 'y', height / 2)).strength(node =>
          node.parentId ? 0.08 : 0.2,
        ),
      )
      .force('collision', forceCollide<OrbitalSimulationNode>().radius(node => node.radius + 12).strength(0.95))
      .force('orbit', createOrbitForce(nodeLookup, node => node.orbitRadius))
      .velocityDecay(0.3);

    if (nodesData.length) {
      nodesData[0].x = width / 2;
      nodesData[0].y = height / 2;
      nodesData[0].fx = width / 2;
      nodesData[0].fy = height / 2;
    }

    simulation.alpha(1).alphaDecay(0.055);

=======
            const depth = target?.depth ?? 1;
            const orbitRadius = getOrbitRadiusForDepth(depth);
            return orbitRadius || ORBITAL_BASE_RADIUS;
          })
          .strength(0.8),
      )
      .force('charge', forceManyBody().strength(-280))
      .force('center', forceCenter(width / 2, height / 2))
      .force(
        'radial',
        forceRadial<OrbitalSimulationNode>(node => node.orbitRadius, width / 2, height / 2).strength(0.9),
      )
      .force('collision', forceCollide<OrbitalSimulationNode>().radius(node => node.radius + 12).strength(0.95))
      .velocityDecay(0.32);

    if (nodesData.length) {
      nodesData[0].x = width / 2;
      nodesData[0].y = height / 2;
    }

    simulation.alpha(1).alphaDecay(0.055);

>>>>>>> c71a53d0
    const ringData = nodesData.filter(node => node.children?.length && expandedNodes.has(node.id));

    const ringSelection = orbitRingGroup
      .selectAll<SVGCircleElement, OrbitalSimulationNode>('circle.orbit-ring')
      .data(ringData, node => node.id);

    ringSelection.exit().remove();

    const ringEnter = ringSelection
      .enter()
      .append('circle')
      .attr('class', 'orbit-ring')
      .attr('fill', 'none')
      .attr('stroke', 'rgba(148, 163, 184, 0.2)')
      .attr('stroke-width', 1.25)
      .attr('stroke-dasharray', '2 6');

    const mergedRings = ringEnter.merge(
      ringSelection as Selection<SVGCircleElement, OrbitalSimulationNode, SVGGElement, unknown>,
    );

    const linkKey = (link: OrbitalLink) => {
      const sourceId = typeof link.source === 'object' ? link.source.id : link.source;
      const targetId = typeof link.target === 'object' ? link.target.id : link.target;
      return `${sourceId}-${targetId}`;
    };

    const linkSelection = linkGroup
      .selectAll<SVGLineElement, OrbitalLink>('line.orbital-link')
      .data(linksData, linkKey);

    linkSelection.exit().remove();

    const linkEnter = linkSelection
      .enter()
      .append('line')
      .attr('class', 'orbital-link')
      .attr('stroke', 'rgba(148, 163, 184, 0.3)')
      .attr('stroke-width', 1.2)
      .attr('stroke-linecap', 'round');

    const mergedLinks = linkEnter.merge(
      linkSelection as Selection<SVGLineElement, OrbitalLink, SVGGElement, unknown>,
    );

    const nodeSelection = nodeGroup
      .selectAll<SVGGElement, OrbitalSimulationNode>('g.orbital-node')
      .data(nodesData, node => node.id);

    nodeSelection.exit().remove();

    const nodeEnter = nodeSelection
      .enter()
      .append('g')
      .attr('class', 'orbital-node cursor-pointer select-none');

    nodeEnter
      .append('circle')
      .attr('stroke-width', 2)
      .attr('fill-opacity', 0.95);

    nodeEnter
      .append('text')
      .attr('text-anchor', 'middle')
      .attr('font-size', 12)
      .attr('font-weight', 600)
      .attr('dy', '0.35em')
      .style('pointer-events', 'none');
<<<<<<< HEAD

    const mergedNodes = nodeEnter.merge(
      nodeSelection as Selection<SVGGElement, OrbitalSimulationNode, SVGGElement, unknown>,
    );

    mergedNodes.select('circle').attr('r', node => node.radius);

    mergedNodes.select('text').text(node => node.name);
=======

    const mergedNodes = nodeEnter.merge(
      nodeSelection as Selection<SVGGElement, OrbitalSimulationNode, SVGGElement, unknown>,
    );

    mergedNodes.select('circle').each(function (node) {
      const baseColor = getPaletteColor(colorPaletteId, node.depth);
      const strokeColor = shiftColor(baseColor, -0.2);
      select(this)
        .attr('r', node.radius)
        .attr('fill', baseColor)
        .attr('stroke', strokeColor);
    });

    mergedNodes
      .select('text')
      .text(node => node.name)
      .attr('fill', node => getReadableTextColor(getPaletteColor(colorPaletteId, node.depth)));
>>>>>>> c71a53d0

    mergedNodes.on('dblclick', (event, node) => {
      event.preventDefault();
      event.stopPropagation();
      handleNodeDoubleClick(node, setExpandedNodes);
    });

    enableNodeDrag(simulation, mergedNodes);

    simulation.on('tick', () => {
      mergedNodes.attr('transform', node => `translate(${node.x ?? width / 2}, ${node.y ?? height / 2})`);

      mergedLinks
        .attr('x1', link => resolveCoordinate(link.source, 'x', width / 2, nodeLookup))
        .attr('y1', link => resolveCoordinate(link.source, 'y', height / 2, nodeLookup))
        .attr('x2', link => resolveCoordinate(link.target, 'x', width / 2, nodeLookup))
        .attr('y2', link => resolveCoordinate(link.target, 'y', height / 2, nodeLookup));

      mergedRings
        .attr('cx', node => node.x ?? width / 2)
        .attr('cy', node => node.y ?? height / 2)
        .attr('r', node => getOrbitRadiusForDepth(node.depth + 1));
    });

    return () => {
      simulation.stop();
    };
<<<<<<< HEAD
  }, [visibleNodes, visibleLinks, dimensions]);

  useEffect(() => {
    const nodeGroupElement = nodeGroupRef.current;
    if (!nodeGroupElement) {
      return;
    }

    const nodeSelection = select(nodeGroupElement)
      .selectAll<SVGGElement, OrbitalSimulationNode>('g.orbital-node');

    nodeSelection.select('circle').each(function (node) {
      const baseColor = getPaletteColor(colorPaletteId, node.depth);
      const strokeColor = shiftColor(baseColor, -0.2);
      select(this).attr('fill', baseColor).attr('stroke', strokeColor);
    });

    nodeSelection
      .select('text')
      .attr('fill', node => getReadableTextColor(getPaletteColor(colorPaletteId, node.depth)));
  }, [colorPaletteId, visibleNodes]);
=======
  }, [visibleNodes, visibleLinks, dimensions, expandedNodes, colorPaletteId]);
>>>>>>> c71a53d0

  if (!rootNode) {
    return (
      <div className="w-full h-full flex items-center justify-center text-muted-foreground text-sm">
        Select folders with storage data to generate the orbital map.
      </div>
    );
  }

  return (
    <div ref={containerRef} className="w-full h-full">
      <svg ref={svgRef} className="w-full h-full">
        <g ref={zoomGroupRef}>
          <g ref={orbitRingGroupRef} />
          <g ref={linkGroupRef} />
          <g ref={nodeGroupRef} />
        </g>
      </svg>
    </div>
  );
};<|MERGE_RESOLUTION|>--- conflicted
+++ resolved
@@ -7,11 +7,6 @@
   forceLink,
   forceManyBody,
   forceSimulation,
-<<<<<<< HEAD
-  forceX,
-  forceY,
-=======
->>>>>>> c71a53d0
   select,
   zoom,
   type SimulationLinkDatum,
@@ -82,10 +77,6 @@
       ...node,
       orbitRadius,
       radius: getNodeRadiusForDepth(depth),
-<<<<<<< HEAD
-      parentId: parent?.id ?? null,
-=======
->>>>>>> c71a53d0
     };
 
     nodes.push(simulationNode);
@@ -135,60 +126,6 @@
   return nodeLookup.get(value)?.[axis] ?? fallback;
 };
 
-<<<<<<< HEAD
-const createOrbitForce = (
-  nodeLookup: Map<string, OrbitalSimulationNode>,
-  getRadius: (node: OrbitalSimulationNode) => number,
-) => {
-  const strength = 0.18;
-
-  const force = (alpha: number) => {
-    nodeLookup.forEach(node => {
-      if (!node.parentId) {
-        return;
-      }
-
-      const parent = nodeLookup.get(node.parentId);
-      if (!parent) {
-        return;
-      }
-
-      const parentX = parent.x ?? 0;
-      const parentY = parent.y ?? 0;
-      const nodeX = node.x ?? parentX;
-      const nodeY = node.y ?? parentY;
-      let dx = nodeX - parentX;
-      let dy = nodeY - parentY;
-
-      let distance = Math.sqrt(dx * dx + dy * dy);
-
-      if (distance === 0) {
-        const angle = Math.random() * Math.PI * 2;
-        dx = Math.cos(angle);
-        dy = Math.sin(angle);
-        distance = 1;
-      }
-
-      const target = getRadius(node);
-      if (!target) {
-        return;
-      }
-
-      const delta = distance - target;
-      const adjustment = (delta / distance) * strength * alpha;
-
-      node.vx = (node.vx ?? 0) - dx * adjustment;
-      node.vy = (node.vy ?? 0) - dy * adjustment;
-    });
-  };
-
-  force.initialize = () => {};
-
-  return force;
-};
-
-=======
->>>>>>> c71a53d0
 export const OrbitalMap: React.FC<OrbitalMapProps> = ({ folders, colorPaletteId }) => {
   const containerRef = useRef<HTMLDivElement | null>(null);
   const svgRef = useRef<SVGSVGElement | null>(null);
@@ -244,13 +181,6 @@
 
     const zoomBehaviour: ZoomBehavior<SVGSVGElement, unknown> = zoom<SVGSVGElement, unknown>()
       .scaleExtent(ZOOM_EXTENT)
-<<<<<<< HEAD
-      .translateExtent([
-        [-Infinity, -Infinity],
-        [Infinity, Infinity],
-      ])
-=======
->>>>>>> c71a53d0
       .on('zoom', (event: D3ZoomEvent<SVGSVGElement, unknown>) => {
         zoomGroupSelection.attr('transform', event.transform.toString());
       });
@@ -337,22 +267,6 @@
     }
 
     const nodeLookup = new Map(nodesData.map(node => [node.id, node] as const));
-<<<<<<< HEAD
-
-    const getParentCoordinate = (
-      node: OrbitalSimulationNode,
-      axis: 'x' | 'y',
-      fallback: number,
-    ) => {
-      if (!node.parentId) {
-        return fallback;
-      }
-
-      const parent = nodeLookup.get(node.parentId);
-      return parent?.[axis] ?? fallback;
-    };
-=======
->>>>>>> c71a53d0
 
     const simulation = forceSimulation<OrbitalSimulationNode>(nodesData)
       .force(
@@ -362,39 +276,6 @@
           .distance(link => {
             const targetId = typeof link.target === 'object' ? link.target.id : link.target;
             const target = nodeLookup.get(targetId);
-<<<<<<< HEAD
-            return target ? target.orbitRadius || ORBITAL_BASE_RADIUS : ORBITAL_BASE_RADIUS;
-          })
-          .strength(0.85),
-      )
-      .force('charge', forceManyBody().strength(-260))
-      .force('center', forceCenter(width / 2, height / 2))
-      .force(
-        'x',
-        forceX<OrbitalSimulationNode>(node => getParentCoordinate(node, 'x', width / 2)).strength(node =>
-          node.parentId ? 0.08 : 0.2,
-        ),
-      )
-      .force(
-        'y',
-        forceY<OrbitalSimulationNode>(node => getParentCoordinate(node, 'y', height / 2)).strength(node =>
-          node.parentId ? 0.08 : 0.2,
-        ),
-      )
-      .force('collision', forceCollide<OrbitalSimulationNode>().radius(node => node.radius + 12).strength(0.95))
-      .force('orbit', createOrbitForce(nodeLookup, node => node.orbitRadius))
-      .velocityDecay(0.3);
-
-    if (nodesData.length) {
-      nodesData[0].x = width / 2;
-      nodesData[0].y = height / 2;
-      nodesData[0].fx = width / 2;
-      nodesData[0].fy = height / 2;
-    }
-
-    simulation.alpha(1).alphaDecay(0.055);
-
-=======
             const depth = target?.depth ?? 1;
             const orbitRadius = getOrbitRadiusForDepth(depth);
             return orbitRadius || ORBITAL_BASE_RADIUS;
@@ -417,7 +298,6 @@
 
     simulation.alpha(1).alphaDecay(0.055);
 
->>>>>>> c71a53d0
     const ringData = nodesData.filter(node => node.children?.length && expandedNodes.has(node.id));
 
     const ringSelection = orbitRingGroup
@@ -486,16 +366,6 @@
       .attr('font-weight', 600)
       .attr('dy', '0.35em')
       .style('pointer-events', 'none');
-<<<<<<< HEAD
-
-    const mergedNodes = nodeEnter.merge(
-      nodeSelection as Selection<SVGGElement, OrbitalSimulationNode, SVGGElement, unknown>,
-    );
-
-    mergedNodes.select('circle').attr('r', node => node.radius);
-
-    mergedNodes.select('text').text(node => node.name);
-=======
 
     const mergedNodes = nodeEnter.merge(
       nodeSelection as Selection<SVGGElement, OrbitalSimulationNode, SVGGElement, unknown>,
@@ -514,7 +384,6 @@
       .select('text')
       .text(node => node.name)
       .attr('fill', node => getReadableTextColor(getPaletteColor(colorPaletteId, node.depth)));
->>>>>>> c71a53d0
 
     mergedNodes.on('dblclick', (event, node) => {
       event.preventDefault();
@@ -542,31 +411,7 @@
     return () => {
       simulation.stop();
     };
-<<<<<<< HEAD
-  }, [visibleNodes, visibleLinks, dimensions]);
-
-  useEffect(() => {
-    const nodeGroupElement = nodeGroupRef.current;
-    if (!nodeGroupElement) {
-      return;
-    }
-
-    const nodeSelection = select(nodeGroupElement)
-      .selectAll<SVGGElement, OrbitalSimulationNode>('g.orbital-node');
-
-    nodeSelection.select('circle').each(function (node) {
-      const baseColor = getPaletteColor(colorPaletteId, node.depth);
-      const strokeColor = shiftColor(baseColor, -0.2);
-      select(this).attr('fill', baseColor).attr('stroke', strokeColor);
-    });
-
-    nodeSelection
-      .select('text')
-      .attr('fill', node => getReadableTextColor(getPaletteColor(colorPaletteId, node.depth)));
-  }, [colorPaletteId, visibleNodes]);
-=======
   }, [visibleNodes, visibleLinks, dimensions, expandedNodes, colorPaletteId]);
->>>>>>> c71a53d0
 
   if (!rootNode) {
     return (
