'use client';

import React, { useEffect, useRef, useState } from 'react';
import * as d3 from 'd3';
import { buildHierarchy, getVisibleNodesAndLinks } from './dataUtils';
import { drag } from './renderUtils';
import { createSimulation, OrbitLayout, OrbitLayoutInfo } from './physics';
<<<<<<< HEAD
import { getNodeId } from './nodeId';
=======
>>>>>>> bf5d3d46
import { renderNodes } from './renderNodes';
import type { FolderItem } from '../../right-sidebar/data';

interface OrbitalMapProps {
  folders: FolderItem[];
  colorPaletteId?: string;
}

interface OrbitRing {
  id: string;
  node: any;
}

<<<<<<< HEAD
const BASE_ORBIT_RADIUS = 160;
const LEVEL_SPACING = 120;
const DENSITY_PADDING = 26;
const MAX_DENSITY_PADDING = 180;
const EXPANSION_MULTIPLIER = 1.18;
const ANGLE_OFFSET = -Math.PI / 2;

type D3GroupSelection = d3.Selection<SVGGElement, unknown, null, undefined>;

=======
const BASE_ORBIT_RADIUS = 150;
const LEVEL_SPACING = 110;
const EXPANSION_MULTIPLIER = 1.18;
const ANGLE_OFFSET = -Math.PI / 2;

>>>>>>> bf5d3d46
const computeOrbitLayout = (nodes: any[], expanded: Set<string>) => {
  const layout: OrbitLayout = new Map<string, OrbitLayoutInfo>();
  const rings: OrbitRing[] = [];

  const getId = (node: any) => node.data?.name ?? node.id;

  const assignPositions = (node: any, x: number, y: number) => {
    const nodeId = getId(node);
    const existing = layout.get(nodeId);
    layout.set(nodeId, {
      targetX: x,
      targetY: y,
      orbitRadius: existing?.orbitRadius ?? (node.parent ? layout.get(getId(node.parent))?.childOrbitRadius ?? 0 : 0),
      angle: existing?.angle,
      childOrbitRadius: existing?.childOrbitRadius,
    });

    const children = nodes.filter(n => n.parent === node);
    if (!children.length) return;

    const depth = node.depth || 0;
    const childCount = children.length;
<<<<<<< HEAD
    const baseRadius = BASE_ORBIT_RADIUS + depth * LEVEL_SPACING;
    const densityBoost = Math.min(MAX_DENSITY_PADDING, Math.max(0, childCount - 1) * DENSITY_PADDING);
    let orbitRadius = baseRadius + densityBoost;
    if (expanded.has(nodeId) || depth === 0) {
      orbitRadius *= EXPANSION_MULTIPLIER;
    }
=======
    let orbitRadius = BASE_ORBIT_RADIUS + depth * LEVEL_SPACING;
    if (expanded.has(nodeId) || depth === 0) {
      orbitRadius *= EXPANSION_MULTIPLIER;
    }
    orbitRadius += Math.min(90, childCount * 14);
>>>>>>> bf5d3d46

    rings.push({ id: nodeId, node });

    const angleStep = (2 * Math.PI) / childCount;
    children.forEach((child, index) => {
      const angle = ANGLE_OFFSET + index * angleStep;
      const childId = getId(child);
      const childX = x + Math.cos(angle) * orbitRadius;
      const childY = y + Math.sin(angle) * orbitRadius;

      layout.set(childId, {
        targetX: childX,
        targetY: childY,
        orbitRadius,
        angle,
      });

      assignPositions(child, childX, childY);
    });

    const nodeLayout = layout.get(nodeId);
    if (nodeLayout) {
      nodeLayout.childOrbitRadius = orbitRadius;
    }
  };

  const root = nodes.find(n => !n.parent);
  if (root) {
    assignPositions(root, 0, 0);
  }

  return { layout, rings };
};

export const OrbitalMap: React.FC<OrbitalMapProps> = ({ folders, colorPaletteId }) => {
  const svgRef = useRef<SVGSVGElement | null>(null);
  const containerRef = useRef<HTMLDivElement | null>(null);
  const [size, setSize] = useState({ width: 900, height: 700 });
  const [expanded, setExpanded] = useState<Set<string>>(new Set());
  const gRef = useRef<D3GroupSelection | null>(null);
  const orbitLayerRef = useRef<D3GroupSelection | null>(null);
  const linkLayerRef = useRef<D3GroupSelection | null>(null);
  const nodeLayerRef = useRef<D3GroupSelection | null>(null);
  const simulationRef = useRef<d3.Simulation<any, undefined> | null>(null);

  // Resize observer
  useEffect(() => {
    const observer = new ResizeObserver(entries => {
      for (const entry of entries) {
        const { width, height } = entry.contentRect;
        setSize({
          width: Math.max(800, width),
          height: Math.max(600, height),
        });
      }
    });
    if (containerRef.current) observer.observe(containerRef.current);
    return () => observer.disconnect();
  }, []);

  useEffect(() => {
    if (!svgRef.current) return;

    const svg = d3.select<SVGSVGElement, unknown>(svgRef.current);
    svg.selectAll('*').remove();

    const g = svg.append('g').attr('class', 'orbital-root');
    gRef.current = g;
    orbitLayerRef.current = g.append('g').attr('class', 'orbit-layer');
    linkLayerRef.current = g.append('g').attr('class', 'link-layer');
    nodeLayerRef.current = g.append('g').attr('class', 'node-layer');

    const zoomBehavior = d3
      .zoom<SVGSVGElement, unknown>()
      .scaleExtent([0.4, 3])
      .filter(event => {
        if (event.type === 'dblclick') return false;
        if (event.type === 'mousedown' && event.button !== 0) return false;
        if (event.type === 'wheel' && event.ctrlKey) return false;
        return true;
      })
      .on('zoom', event => {
        g.attr('transform', event.transform);
      });

    svg.call(zoomBehavior as any);
    svg.on('dblclick.zoom', null);

    return () => {
      svg.on('.zoom', null);
    };
  }, []);

  useEffect(() => {
    if (
      !svgRef.current ||
      !gRef.current ||
      !orbitLayerRef.current ||
      !linkLayerRef.current ||
      !nodeLayerRef.current
    ) {
      return;
    }

    const svg = d3.select<SVGSVGElement, unknown>(svgRef.current);
    const width = size.width;
    const height = size.height;

<<<<<<< HEAD
=======
    const root = buildHierarchy(folders);
    const { visibleNodes, visibleLinks } = getVisibleNodesAndLinks(root, expanded);

    const { layout: orbitLayout, rings } = computeOrbitLayout(visibleNodes, expanded);

>>>>>>> bf5d3d46
    svg
      .attr('viewBox', [-width / 2, -height / 2, width, height])
      .attr('width', width)
      .attr('height', height)
      .style('max-width', '100%')
      .style('height', '100%')
      .style('background', 'none')
<<<<<<< HEAD
      .style('overflow', 'visible');

    const root = buildHierarchy(folders);
    const { visibleNodes, visibleLinks } = getVisibleNodesAndLinks(root, expanded);

    const { layout: orbitLayout, rings } = computeOrbitLayout(visibleNodes, expanded);

    const orbitSelection = orbitLayerRef.current
      .selectAll<SVGCircleElement, OrbitRing>('circle.orbit-ring')
      .data(rings, d => d.id)
      .join(
        enter =>
          enter
            .append('circle')
            .attr('class', 'orbit-ring')
            .attr('fill', 'none')
            .attr('stroke', 'rgba(180,180,180,0.18)')
            .attr('stroke-dasharray', '6,6')
            .attr('stroke-width', 1.4)
            .attr('opacity', 0)
            .attr('r', 0)
            .call(sel =>
              sel
                .transition()
                .duration(260)
                .attr('opacity', 1),
            ),
        update => update,
        exit =>
          exit.call(sel =>
            sel
              .transition()
              .duration(200)
              .attr('opacity', 0)
              .attr('r', 0)
              .remove(),
          ),
      )
      .attr('cx', d => ((d.node as any).x as number) ?? 0)
      .attr('cy', d => ((d.node as any).y as number) ?? 0);

    orbitSelection
      .transition()
      .duration(280)
      .attr('r', d => orbitLayout.get(d.id)?.childOrbitRadius ?? 0);

    const linkSelection = linkLayerRef.current
      .selectAll<SVGLineElement, any>('line.orbit-link')
      .data(visibleLinks, d => `${getNodeId(d.source)}-${getNodeId(d.target)}`)
      .join(
        enter =>
          enter
            .append('line')
            .attr('class', 'orbit-link')
            .attr('stroke', 'rgba(200,200,200,0.25)')
            .attr('stroke-width', 1.2)
            .attr('opacity', 0)
            .call(sel =>
              sel
                .transition()
                .duration(200)
                .attr('opacity', 1),
            ),
        update => update.attr('stroke', 'rgba(200,200,200,0.25)').attr('stroke-width', 1.2),
        exit =>
          exit.call(sel =>
            sel
              .transition()
              .duration(160)
              .attr('opacity', 0)
              .remove(),
          ),
      );

    if (simulationRef.current) {
      simulationRef.current.stop();
    }

    const simulation = createSimulation(visibleNodes, visibleLinks, orbitLayout);
    simulationRef.current = simulation;

    const nodeSelection = renderNodes(svg, nodeLayerRef.current, visibleNodes, colorPaletteId)
      .on('dblclick', (event: any, d: any) => {
        event.stopPropagation();
        event.preventDefault();
        if (d.children && d.children.length > 0) {
          setExpanded(prev => {
            const next = new Set(prev);
            if (next.has(d.data.name)) {
              next.delete(d.data.name);
            } else {
              next.add(d.data.name);
            }
            return next;
          });
        }
      })
      .call(drag(simulation) as any);

    simulation.on('tick', () => {
      linkSelection
        .attr('x1', d => ((d.source as any).x as number) ?? 0)
        .attr('y1', d => ((d.source as any).y as number) ?? 0)
        .attr('x2', d => ((d.target as any).x as number) ?? 0)
        .attr('y2', d => ((d.target as any).y as number) ?? 0);

      nodeSelection.attr('transform', d => `translate(${d.x ?? 0},${d.y ?? 0})`);

      orbitSelection
        .attr('cx', d => ((d.node as any).x as number) ?? 0)
        .attr('cy', d => ((d.node as any).y as number) ?? 0);
=======
      .style('overflow', 'visible')
      .on('dblclick.zoom', null);

    const g = svg.append('g');
    svg.call(d3.zoom<SVGSVGElement, unknown>().scaleExtent([0.4, 3]).on('zoom', e => g.attr('transform', e.transform)));

    const orbitGroup = g.append('g').attr('class', 'orbits');
    const orbit = orbitGroup
      .selectAll('circle')
      .data(rings, d => d.id)
      .join(enter =>
        enter
          .append('circle')
          .attr('fill', 'none')
          .attr('stroke', 'rgba(180,180,180,0.18)')
          .attr('stroke-dasharray', '6,6')
          .attr('stroke-width', 1.4)
          .attr('opacity', 0)
          .call(sel =>
            sel
              .transition()
              .duration(300)
              .attr('opacity', 1),
          ),
      );

    const simulation = createSimulation(visibleNodes, visibleLinks, orbitLayout);

    const link = g
      .append('g')
      .attr('stroke', 'rgba(200,200,200,0.25)')
      .attr('stroke-width', 1.2)
      .selectAll('line')
      .data(visibleLinks)
      .join('line');

    const node = renderNodes(svg, g, visibleNodes, colorPaletteId).call(drag(simulation) as any);

    node.on('dblclick', function (event, d) {
      event.stopPropagation();
      if (d.children && d.children.length > 0) {
        const newSet = new Set(expanded);
        if (newSet.has(d.data.name)) newSet.delete(d.data.name);
        else newSet.add(d.data.name);
        setExpanded(newSet);
      }
    });

    simulation.on('tick', () => {
      link
        .attr('x1', d => (d.source as any).x)
        .attr('y1', d => (d.source as any).y)
        .attr('x2', d => (d.target as any).x)
        .attr('y2', d => (d.target as any).y);
      node.attr('transform', d => `translate(${d.x},${d.y})`);

      orbit
        .attr('cx', d => (d.node as any).x)
        .attr('cy', d => (d.node as any).y)
        .attr('r', d => {
          const layoutInfo = orbitLayout.get(d.id);
          return layoutInfo?.childOrbitRadius ?? 0;
        });
>>>>>>> bf5d3d46
    });

    simulation.alpha(1).restart();

    return () => {
      simulation.stop();
    };
  }, [folders, size, colorPaletteId, expanded]);

  return (
    <div ref={containerRef} className="relative z-10 w-full h-full">
      <svg ref={svgRef}></svg>
    </div>
  );
};<|MERGE_RESOLUTION|>--- conflicted
+++ resolved
@@ -5,10 +5,6 @@
 import { buildHierarchy, getVisibleNodesAndLinks } from './dataUtils';
 import { drag } from './renderUtils';
 import { createSimulation, OrbitLayout, OrbitLayoutInfo } from './physics';
-<<<<<<< HEAD
-import { getNodeId } from './nodeId';
-=======
->>>>>>> bf5d3d46
 import { renderNodes } from './renderNodes';
 import type { FolderItem } from '../../right-sidebar/data';
 
@@ -22,23 +18,11 @@
   node: any;
 }
 
-<<<<<<< HEAD
-const BASE_ORBIT_RADIUS = 160;
-const LEVEL_SPACING = 120;
-const DENSITY_PADDING = 26;
-const MAX_DENSITY_PADDING = 180;
-const EXPANSION_MULTIPLIER = 1.18;
-const ANGLE_OFFSET = -Math.PI / 2;
-
-type D3GroupSelection = d3.Selection<SVGGElement, unknown, null, undefined>;
-
-=======
 const BASE_ORBIT_RADIUS = 150;
 const LEVEL_SPACING = 110;
 const EXPANSION_MULTIPLIER = 1.18;
 const ANGLE_OFFSET = -Math.PI / 2;
 
->>>>>>> bf5d3d46
 const computeOrbitLayout = (nodes: any[], expanded: Set<string>) => {
   const layout: OrbitLayout = new Map<string, OrbitLayoutInfo>();
   const rings: OrbitRing[] = [];
@@ -61,20 +45,11 @@
 
     const depth = node.depth || 0;
     const childCount = children.length;
-<<<<<<< HEAD
-    const baseRadius = BASE_ORBIT_RADIUS + depth * LEVEL_SPACING;
-    const densityBoost = Math.min(MAX_DENSITY_PADDING, Math.max(0, childCount - 1) * DENSITY_PADDING);
-    let orbitRadius = baseRadius + densityBoost;
-    if (expanded.has(nodeId) || depth === 0) {
-      orbitRadius *= EXPANSION_MULTIPLIER;
-    }
-=======
     let orbitRadius = BASE_ORBIT_RADIUS + depth * LEVEL_SPACING;
     if (expanded.has(nodeId) || depth === 0) {
       orbitRadius *= EXPANSION_MULTIPLIER;
     }
     orbitRadius += Math.min(90, childCount * 14);
->>>>>>> bf5d3d46
 
     rings.push({ id: nodeId, node });
 
@@ -183,14 +158,11 @@
     const width = size.width;
     const height = size.height;
 
-<<<<<<< HEAD
-=======
     const root = buildHierarchy(folders);
     const { visibleNodes, visibleLinks } = getVisibleNodesAndLinks(root, expanded);
 
     const { layout: orbitLayout, rings } = computeOrbitLayout(visibleNodes, expanded);
 
->>>>>>> bf5d3d46
     svg
       .attr('viewBox', [-width / 2, -height / 2, width, height])
       .attr('width', width)
@@ -198,119 +170,6 @@
       .style('max-width', '100%')
       .style('height', '100%')
       .style('background', 'none')
-<<<<<<< HEAD
-      .style('overflow', 'visible');
-
-    const root = buildHierarchy(folders);
-    const { visibleNodes, visibleLinks } = getVisibleNodesAndLinks(root, expanded);
-
-    const { layout: orbitLayout, rings } = computeOrbitLayout(visibleNodes, expanded);
-
-    const orbitSelection = orbitLayerRef.current
-      .selectAll<SVGCircleElement, OrbitRing>('circle.orbit-ring')
-      .data(rings, d => d.id)
-      .join(
-        enter =>
-          enter
-            .append('circle')
-            .attr('class', 'orbit-ring')
-            .attr('fill', 'none')
-            .attr('stroke', 'rgba(180,180,180,0.18)')
-            .attr('stroke-dasharray', '6,6')
-            .attr('stroke-width', 1.4)
-            .attr('opacity', 0)
-            .attr('r', 0)
-            .call(sel =>
-              sel
-                .transition()
-                .duration(260)
-                .attr('opacity', 1),
-            ),
-        update => update,
-        exit =>
-          exit.call(sel =>
-            sel
-              .transition()
-              .duration(200)
-              .attr('opacity', 0)
-              .attr('r', 0)
-              .remove(),
-          ),
-      )
-      .attr('cx', d => ((d.node as any).x as number) ?? 0)
-      .attr('cy', d => ((d.node as any).y as number) ?? 0);
-
-    orbitSelection
-      .transition()
-      .duration(280)
-      .attr('r', d => orbitLayout.get(d.id)?.childOrbitRadius ?? 0);
-
-    const linkSelection = linkLayerRef.current
-      .selectAll<SVGLineElement, any>('line.orbit-link')
-      .data(visibleLinks, d => `${getNodeId(d.source)}-${getNodeId(d.target)}`)
-      .join(
-        enter =>
-          enter
-            .append('line')
-            .attr('class', 'orbit-link')
-            .attr('stroke', 'rgba(200,200,200,0.25)')
-            .attr('stroke-width', 1.2)
-            .attr('opacity', 0)
-            .call(sel =>
-              sel
-                .transition()
-                .duration(200)
-                .attr('opacity', 1),
-            ),
-        update => update.attr('stroke', 'rgba(200,200,200,0.25)').attr('stroke-width', 1.2),
-        exit =>
-          exit.call(sel =>
-            sel
-              .transition()
-              .duration(160)
-              .attr('opacity', 0)
-              .remove(),
-          ),
-      );
-
-    if (simulationRef.current) {
-      simulationRef.current.stop();
-    }
-
-    const simulation = createSimulation(visibleNodes, visibleLinks, orbitLayout);
-    simulationRef.current = simulation;
-
-    const nodeSelection = renderNodes(svg, nodeLayerRef.current, visibleNodes, colorPaletteId)
-      .on('dblclick', (event: any, d: any) => {
-        event.stopPropagation();
-        event.preventDefault();
-        if (d.children && d.children.length > 0) {
-          setExpanded(prev => {
-            const next = new Set(prev);
-            if (next.has(d.data.name)) {
-              next.delete(d.data.name);
-            } else {
-              next.add(d.data.name);
-            }
-            return next;
-          });
-        }
-      })
-      .call(drag(simulation) as any);
-
-    simulation.on('tick', () => {
-      linkSelection
-        .attr('x1', d => ((d.source as any).x as number) ?? 0)
-        .attr('y1', d => ((d.source as any).y as number) ?? 0)
-        .attr('x2', d => ((d.target as any).x as number) ?? 0)
-        .attr('y2', d => ((d.target as any).y as number) ?? 0);
-
-      nodeSelection.attr('transform', d => `translate(${d.x ?? 0},${d.y ?? 0})`);
-
-      orbitSelection
-        .attr('cx', d => ((d.node as any).x as number) ?? 0)
-        .attr('cy', d => ((d.node as any).y as number) ?? 0);
-=======
       .style('overflow', 'visible')
       .on('dblclick.zoom', null);
 
@@ -374,7 +233,6 @@
           const layoutInfo = orbitLayout.get(d.id);
           return layoutInfo?.childOrbitRadius ?? 0;
         });
->>>>>>> bf5d3d46
     });
 
     simulation.alpha(1).restart();
