'use client';

import React, { useEffect, useRef, useState } from 'react';
import * as d3 from 'd3';
import { buildHierarchy, getVisibleNodesAndLinks } from './dataUtils';
import { drag } from './renderUtils';
import { createSimulation } from './physics';
import { renderNodes } from './renderNodes';
import type { FolderItem } from '../../right-sidebar/data';

interface OrbitalMapProps {
  folders: FolderItem[];
  colorPaletteId?: string;
}

export const OrbitalMap: React.FC<OrbitalMapProps> = ({ folders, colorPaletteId }) => {
  const svgRef = useRef<SVGSVGElement | null>(null);
  const containerRef = useRef<HTMLDivElement | null>(null);
  const [size, setSize] = useState({ width: 900, height: 700 });
  const [expanded, setExpanded] = useState<Set<string>>(new Set());

  // Resize observer
  useEffect(() => {
    const observer = new ResizeObserver(entries => {
      for (const entry of entries) {
        const { width, height } = entry.contentRect;
        setSize({
          width: Math.max(800, width),
          height: Math.max(600, height),
        });
      }
    });
    if (containerRef.current) observer.observe(containerRef.current);
    return () => observer.disconnect();
  }, []);

  useEffect(() => {
    if (!svgRef.current) return;

    const svg = d3.select(svgRef.current);
    svg.selectAll('*').remove();
    const width = size.width;
    const height = size.height;

    const root = buildHierarchy(folders);
    const { visibleNodes, visibleLinks } = getVisibleNodesAndLinks(root, expanded);

    svg
      .attr('viewBox', [-width / 2, -height / 2, width, height])
      .attr('width', width)
      .attr('height', height)
      .style('max-width', '100%')
      .style('height', '100%')
      .style('background', 'none')
      .style('overflow', 'visible')
      .on('dblclick.zoom', null);

    const g = svg.append('g');
    svg.call(d3.zoom<SVGSVGElement, unknown>().scaleExtent([0.4, 3]).on('zoom', e => g.attr('transform', e.transform)));

    const orbitRadiusStep = 220;
    const maxDepth = d3.max(visibleNodes, d => d.depth) || 1;

    const orbitGroup = g.append('g').attr('class', 'orbits');
    for (let depth = 1; depth <= maxDepth; depth++) {
      orbitGroup
        .append('circle')
        .attr('r', orbitRadiusStep * depth)
        .attr('fill', 'none')
        .attr('stroke', 'rgba(180,180,180,0.08)')
        .attr('stroke-dasharray', '4,4');
    }

    const simulation = createSimulation(visibleNodes, visibleLinks, orbitRadiusStep);

    const link = g
      .append('g')
      .attr('stroke', 'rgba(200,200,200,0.25)')
      .attr('stroke-width', 1.2)
      .selectAll('line')
      .data(visibleLinks)
      .join('line');

    const node = renderNodes(svg, g, visibleNodes, colorPaletteId).call(drag(simulation) as any);

    node.on('dblclick', function (event, d) {
      event.stopPropagation();
      if (d.children && d.children.length > 0) {
        const newSet = new Set(expanded);
        if (newSet.has(d.data.name)) newSet.delete(d.data.name);
        else newSet.add(d.data.name);
        setExpanded(newSet);
      }
    });

    simulation.on('tick', () => {
      link
        .attr('x1', d => (d.source as any).x)
        .attr('y1', d => (d.source as any).y)
        .attr('x2', d => (d.target as any).x)
        .attr('y2', d => (d.target as any).y);
      node.attr('transform', d => `translate(${d.x},${d.y})`);
    });

    return () => simulation.stop();
  }, [folders, size, colorPaletteId, expanded]);

  return (
<<<<<<< HEAD
    <div ref={containerRef} className="absolute inset-0 z-10 overflow-visible">
      <svg ref={svgRef} className="h-full w-full" style={{ overflow: 'visible', display: 'block' }}></svg>
=======
    <div ref={containerRef} className="relative z-10 w-full h-full">
      <svg ref={svgRef}></svg>
>>>>>>> 5b66380a
    </div>
  );
};<|MERGE_RESOLUTION|>--- conflicted
+++ resolved
@@ -106,13 +106,8 @@
   }, [folders, size, colorPaletteId, expanded]);
 
   return (
-<<<<<<< HEAD
-    <div ref={containerRef} className="absolute inset-0 z-10 overflow-visible">
-      <svg ref={svgRef} className="h-full w-full" style={{ overflow: 'visible', display: 'block' }}></svg>
-=======
     <div ref={containerRef} className="relative z-10 w-full h-full">
       <svg ref={svgRef}></svg>
->>>>>>> 5b66380a
     </div>
   );
 };