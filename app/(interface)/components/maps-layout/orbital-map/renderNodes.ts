--- conflicted
+++ resolved
@@ -1,11 +1,7 @@
 import * as d3 from 'd3';
 import { getFontSizeForRadius, getRadiusByDepth } from './renderUtils';
 import { getPaletteColor, getReadableTextColor, shiftColor } from '@/app/(interface)/lib/utils/colors';
-<<<<<<< HEAD
-import { getNodeId } from './nodeId';
-=======
 import { getNodeId } from './physics';
->>>>>>> 4a6b67a4
 
 const LOGO_MAP: Record<string, string> = {
   'Folder Fox': '/assets/folder-fox.png',
