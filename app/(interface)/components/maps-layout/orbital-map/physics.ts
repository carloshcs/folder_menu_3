--- conflicted
+++ resolved
@@ -17,15 +17,6 @@
 
 const clamp = (value: number, min: number, max: number) => Math.min(Math.max(value, min), max);
 
-<<<<<<< HEAD
-export { getNodeId } from './nodeId';
-
-export function createSimulation(nodes: any[], links: any[], layout: OrbitLayout) {
-  nodes.forEach(node => {
-    const id = getNodeId(node);
-    node.id = id;
-
-=======
 function getNodeId(node: any) {
   return node.id ?? node.data?.name ?? Math.random().toString(36).slice(2);
 }
@@ -38,21 +29,10 @@
     node.id = id;
     nodeLookup.set(id, node);
 
->>>>>>> 4a6b67a4
     const layoutInfo = layout.get(id);
     if (layoutInfo) {
       node.x = layoutInfo.targetX;
       node.y = layoutInfo.targetY;
-<<<<<<< HEAD
-      if (!node.parent || (node.depth ?? 0) <= 1) {
-        node.fx = layoutInfo.targetX;
-        node.fy = layoutInfo.targetY;
-      } else {
-        node.fx = null;
-        node.fy = null;
-      }
-=======
->>>>>>> 4a6b67a4
     }
   });
 
@@ -74,36 +54,11 @@
   const chargeForce = d3
     .forceManyBody()
     .strength(node => {
-<<<<<<< HEAD
-      if (!node.parent) return -260;
-=======
       if (!node.parent) return -280;
->>>>>>> 4a6b67a4
       const parentId = getNodeId(node.parent);
       const parentLayout = layout.get(parentId);
       const orbit = parentLayout?.childOrbitRadius ?? 180;
       // Stronger separation between clusters, softer inside each orbit
-<<<<<<< HEAD
-      return -clamp(orbit * 0.5, 70, 300);
-    });
-
-  const collisionForce = d3
-    .forceCollide()
-    .radius(node => getRadiusByDepth(node.depth || 1) + 16)
-    .strength(0.9)
-    .iterations(2);
-
-  const orbitalForce = () => {
-    nodes.forEach(node => {
-      const id = getNodeId(node);
-      const layoutInfo = layout.get(id);
-      if (!layoutInfo) return;
-
-      const k = 0.2;
-      node.vx += (layoutInfo.targetX - (node.x ?? 0)) * k;
-      node.vy += (layoutInfo.targetY - (node.y ?? 0)) * k;
-
-=======
       return -clamp(orbit * 0.55, 60, 320);
     });
 
@@ -123,7 +78,6 @@
       node.vx += (layoutInfo.targetX - (node.x ?? 0)) * k;
       node.vy += (layoutInfo.targetY - (node.y ?? 0)) * k;
 
->>>>>>> 4a6b67a4
       if (node.parent) {
         const parentId = getNodeId(node.parent);
         const parentLayout = layout.get(parentId);
@@ -133,11 +87,7 @@
           const dy = (node.y ?? 0) - parentLayout.targetY;
           const distance = Math.sqrt(dx * dx + dy * dy) || 1;
           const delta = distance - desiredRadius;
-<<<<<<< HEAD
-          const radialStrength = 0.24;
-=======
           const radialStrength = 0.22;
->>>>>>> 4a6b67a4
           node.vx -= ((dx / distance) * delta) * radialStrength;
           node.vy -= ((dy / distance) * delta) * radialStrength;
         }
@@ -145,15 +95,9 @@
     });
   };
   (orbitalForce as any).initialize = () => {};
-<<<<<<< HEAD
 
   const centerForce = d3.forceCenter(0, 0);
 
-=======
-
-  const centerForce = d3.forceCenter(0, 0);
-
->>>>>>> 4a6b67a4
   return d3
     .forceSimulation(nodes)
     .force('link', linkForce)
