import React, { useEffect, useMemo, useState } from 'react';

import type { FolderItem } from '../right-sidebar/data';
import {
  buildBubbleNodes,
  buildBubbleTree,
  type BubbleNode,
  type BubbleTree,
  type BubbleTreeNode,
} from '@/lib/mapData';
import { handleNodeDoubleClick } from '@/app/(interface)/lib/mapUtils/interactions';
<<<<<<< HEAD
import {
  getPaletteColor,
  getReadableTextColor,
  shiftColor,
} from '@/app/(interface)/lib/mapUtils/palettes';
=======
>>>>>>> 9d7b9277

interface PositionedBubble extends BubbleNode {
  radius: number;
  x: number;
  y: number;
}

interface BubbleConnection {
  fromX: number;
  fromY: number;
  toX: number;
  toY: number;
}

interface BubbleLayoutResult {
  bubbles: PositionedBubble[];
  connections: BubbleConnection[];
  width: number;
  height: number;
}

const MIN_RADIUS = 48;
const MAX_RADIUS = 160;
const BUBBLE_SPACING = 12;
const CONTAINER_PADDING = 48;

const formatSize = (bytes: number): string => {
  if (bytes <= 0) {
    return '0 KB';
  }

  const units = ['KB', 'MB', 'GB', 'TB'];
  let size = bytes / 1024;
  let unitIndex = 0;

  while (size >= 1024 && unitIndex < units.length - 1) {
    size /= 1024;
    unitIndex++;
  }

  const formatted = size >= 10 ? Math.round(size) : Number(size.toFixed(1));
  return `${formatted} ${units[unitIndex]}`;
};

const computeRadiusScale = (data: BubbleNode[]): ((size: number) => number) => {
  const sizes = data.map(item => item.size).filter(size => size > 0);
  if (sizes.length === 0) {
    return () => MIN_RADIUS * 0.6;
  }

  const minSize = Math.min(...sizes);
  const maxSize = Math.max(...sizes);

  if (minSize === maxSize) {
    return () => (MIN_RADIUS + MAX_RADIUS) / 2;
  }

  return (size: number) => {
    if (size <= 0) {
      return MIN_RADIUS * 0.6;
    }
    const normalized = (size - minSize) / (maxSize - minSize);
    return MIN_RADIUS + normalized * (MAX_RADIUS - MIN_RADIUS);
  };
};

const layoutBubbles = (tree: BubbleTree, expandedNodes: Set<string>): BubbleLayoutResult => {
  const { roots, nodeMap } = tree;

  if (!roots.length) {
    return { bubbles: [], connections: [], width: 0, height: 0 };
  }

  const scaleRadius = computeRadiusScale(Array.from(nodeMap.values()));

  const depthSpacing = MAX_RADIUS * 1.5;
  const horizontalSpacing = MAX_RADIUS + BUBBLE_SPACING * 2;

  let currentX = CONTAINER_PADDING;
  let minX = Number.POSITIVE_INFINITY;
  let maxX = Number.NEGATIVE_INFINITY;
  let maxY = Number.NEGATIVE_INFINITY;

  const positioned = new Map<string, PositionedBubble>();

  const assignPositions = (node: BubbleTreeNode, depth: number, startX: number): number => {
    const radius = scaleRadius(node.size);
    const y = CONTAINER_PADDING + depth * depthSpacing + radius;
    const nodePosition: PositionedBubble = {
      ...node,
      radius,
      x: startX + radius,
      y,
    };
<<<<<<< HEAD

    positioned.set(node.id, nodePosition);

    minX = Math.min(minX, nodePosition.x - radius);
    maxX = Math.max(maxX, nodePosition.x + radius);
    maxY = Math.max(maxY, nodePosition.y + radius);

    const isExpanded = expandedNodes.has(node.id);
    const children = isExpanded ? node.children : [];

=======

    positioned.set(node.id, nodePosition);

    minX = Math.min(minX, nodePosition.x - radius);
    maxX = Math.max(maxX, nodePosition.x + radius);
    maxY = Math.max(maxY, nodePosition.y + radius);

    const isExpanded = expandedNodes.has(node.id);
    const children = isExpanded ? node.children : [];

>>>>>>> 9d7b9277
    if (children.length === 0) {
      return nodePosition.x + radius + horizontalSpacing;
    }

    let childStart = startX;

    children.forEach(child => {
      childStart = assignPositions(child, depth + 1, childStart);
    });

    const firstChild = positioned.get(children[0].id);
    const lastChild = positioned.get(children[children.length - 1].id);

    if (firstChild && lastChild) {
      nodePosition.x = (firstChild.x + lastChild.x) / 2;
      positioned.set(node.id, nodePosition);

      minX = Math.min(minX, nodePosition.x - radius);
      maxX = Math.max(maxX, nodePosition.x + radius);
    }

    return Math.max(childStart, nodePosition.x + radius + horizontalSpacing);
  };

  roots.forEach(root => {
    currentX = assignPositions(root, 0, currentX);
  });

  if (!Number.isFinite(minX) || !Number.isFinite(maxX)) {
    return { bubbles: [], connections: [], width: 0, height: 0 };
  }
<<<<<<< HEAD

  const shiftX = CONTAINER_PADDING - minX;

=======

  const shiftX = CONTAINER_PADDING - minX;

>>>>>>> 9d7b9277
  positioned.forEach(position => {
    position.x += shiftX;
  });

  const bubbles: PositionedBubble[] = Array.from(positioned.values());
  const positionedMap = new Map(bubbles.map(bubble => [bubble.id, bubble]));

  const connections: BubbleConnection[] = [];

  bubbles.forEach(bubble => {
    if (!bubble.parentId) {
      return;
    }

    const parent = positionedMap.get(bubble.parentId);
    if (!parent) {
      return;
    }

    connections.push({
      fromX: parent.x,
      fromY: parent.y + parent.radius - 8,
      toX: bubble.x,
      toY: bubble.y - bubble.radius + 8,
    });
  });

  const width = maxX - minX + CONTAINER_PADDING * 2;
  const height = Number.isFinite(maxY) ? maxY + CONTAINER_PADDING : 0;

  return {
    bubbles,
    connections,
    width,
    height,
  };
};

interface BubbleSizeMapProps {
  folders: FolderItem[];
  colorPaletteId?: string;
}

<<<<<<< HEAD
export const BubbleSizeMap: React.FC<BubbleSizeMapProps> = ({ folders, colorPaletteId }) => {
  const bubbleNodes = useMemo(() => buildBubbleNodes(folders), [folders]);
  const bubbleTree = useMemo<BubbleTree>(() => buildBubbleTree(bubbleNodes, { minDepth: 1 }), [bubbleNodes]);
  const allNodeIds = useMemo(() => Array.from(bubbleTree.nodeMap.keys()), [bubbleTree]);

  const [expandedNodes, setExpandedNodes] = useState<Set<string>>(() => new Set(allNodeIds));

=======
export const BubbleSizeMap: React.FC<BubbleSizeMapProps> = ({ folders }) => {
  const bubbleNodes = useMemo(() => buildBubbleNodes(folders), [folders]);
  const bubbleTree = useMemo<BubbleTree>(() => buildBubbleTree(bubbleNodes, { minDepth: 1 }), [bubbleNodes]);
  const allNodeIds = useMemo(() => Array.from(bubbleTree.nodeMap.keys()), [bubbleTree]);

  const [expandedNodes, setExpandedNodes] = useState<Set<string>>(() => new Set(allNodeIds));

>>>>>>> 9d7b9277
  useEffect(() => {
    setExpandedNodes(new Set(allNodeIds));
  }, [allNodeIds]);

  const layout = useMemo(() => layoutBubbles(bubbleTree, expandedNodes), [bubbleTree, expandedNodes]);

  if (!layout.bubbles.length) {
    return (
      <div className="w-full h-full flex items-center justify-center text-muted-foreground text-sm">
        Select folders with storage data to generate the bubble map.
      </div>
    );
  }

  return (
    <div className="w-full h-full flex items-center justify-center">
      <div
        className="relative"
        style={{ width: layout.width, height: layout.height }}
      >
        <svg
          className="absolute inset-0 pointer-events-none"
          width={layout.width}
          height={layout.height}
        >
          {layout.connections.map((connection, index) => (
            <line
              key={`connection-${index}`}
              x1={connection.fromX}
              y1={connection.fromY}
              x2={connection.toX}
              y2={connection.toY}
              stroke="rgba(148,163,184,0.35)"
              strokeWidth={2}
              strokeLinecap="round"
            />
          ))}
        </svg>
        {layout.bubbles.map((bubble, index) => {
          const baseColor = getPaletteColor(colorPaletteId, index);
          const gradientStart = shiftColor(baseColor, 0.35);
          const gradientEnd = shiftColor(baseColor, -0.28);
          const textColor = getReadableTextColor(gradientEnd);
          const gradient = `radial-gradient(circle at 30% 30%, ${gradientStart} 0%, ${gradientEnd} 100%)`;

          return (
            <div
              key={bubble.id}
              className="absolute rounded-full shadow-lg flex flex-col items-center justify-center text-center"
              style={{
                width: bubble.radius * 2,
                height: bubble.radius * 2,
                left: bubble.x - bubble.radius,
                top: bubble.y - bubble.radius,
                background: gradient,
                color: textColor,
              }}
              onDoubleClick={event => {
                event.preventDefault();
                event.stopPropagation();
                const treeNode = bubbleTree.nodeMap.get(bubble.id);
                if (treeNode) {
                  handleNodeDoubleClick(treeNode, setExpandedNodes);
                }
              }}
              onDoubleClick={event => {
                event.preventDefault();
                event.stopPropagation();
                const treeNode = bubbleTree.nodeMap.get(bubble.id);
                if (treeNode) {
                  handleNodeDoubleClick(treeNode, setExpandedNodes);
                }
              }}
            >
              <div className="px-4">
                <div className="text-sm font-semibold leading-tight break-words">
                  {bubble.name}
                </div>
                <div
                  className="text-xs mt-1"
                  style={{ color: shiftColor(textColor, 0.35) }}
                >
                  {formatSize(bubble.size)}
                </div>
              </div>
            </div>
          );
        })}
      </div>
    </div>
  );
};<|MERGE_RESOLUTION|>--- conflicted
+++ resolved
@@ -9,14 +9,6 @@
   type BubbleTreeNode,
 } from '@/lib/mapData';
 import { handleNodeDoubleClick } from '@/app/(interface)/lib/mapUtils/interactions';
-<<<<<<< HEAD
-import {
-  getPaletteColor,
-  getReadableTextColor,
-  shiftColor,
-} from '@/app/(interface)/lib/mapUtils/palettes';
-=======
->>>>>>> 9d7b9277
 
 interface PositionedBubble extends BubbleNode {
   radius: number;
@@ -111,7 +103,6 @@
       x: startX + radius,
       y,
     };
-<<<<<<< HEAD
 
     positioned.set(node.id, nodePosition);
 
@@ -122,18 +113,6 @@
     const isExpanded = expandedNodes.has(node.id);
     const children = isExpanded ? node.children : [];
 
-=======
-
-    positioned.set(node.id, nodePosition);
-
-    minX = Math.min(minX, nodePosition.x - radius);
-    maxX = Math.max(maxX, nodePosition.x + radius);
-    maxY = Math.max(maxY, nodePosition.y + radius);
-
-    const isExpanded = expandedNodes.has(node.id);
-    const children = isExpanded ? node.children : [];
-
->>>>>>> 9d7b9277
     if (children.length === 0) {
       return nodePosition.x + radius + horizontalSpacing;
     }
@@ -165,15 +144,9 @@
   if (!Number.isFinite(minX) || !Number.isFinite(maxX)) {
     return { bubbles: [], connections: [], width: 0, height: 0 };
   }
-<<<<<<< HEAD
 
   const shiftX = CONTAINER_PADDING - minX;
 
-=======
-
-  const shiftX = CONTAINER_PADDING - minX;
-
->>>>>>> 9d7b9277
   positioned.forEach(position => {
     position.x += shiftX;
   });
@@ -217,15 +190,6 @@
   colorPaletteId?: string;
 }
 
-<<<<<<< HEAD
-export const BubbleSizeMap: React.FC<BubbleSizeMapProps> = ({ folders, colorPaletteId }) => {
-  const bubbleNodes = useMemo(() => buildBubbleNodes(folders), [folders]);
-  const bubbleTree = useMemo<BubbleTree>(() => buildBubbleTree(bubbleNodes, { minDepth: 1 }), [bubbleNodes]);
-  const allNodeIds = useMemo(() => Array.from(bubbleTree.nodeMap.keys()), [bubbleTree]);
-
-  const [expandedNodes, setExpandedNodes] = useState<Set<string>>(() => new Set(allNodeIds));
-
-=======
 export const BubbleSizeMap: React.FC<BubbleSizeMapProps> = ({ folders }) => {
   const bubbleNodes = useMemo(() => buildBubbleNodes(folders), [folders]);
   const bubbleTree = useMemo<BubbleTree>(() => buildBubbleTree(bubbleNodes, { minDepth: 1 }), [bubbleNodes]);
@@ -233,7 +197,6 @@
 
   const [expandedNodes, setExpandedNodes] = useState<Set<string>>(() => new Set(allNodeIds));
 
->>>>>>> 9d7b9277
   useEffect(() => {
     setExpandedNodes(new Set(allNodeIds));
   }, [allNodeIds]);
