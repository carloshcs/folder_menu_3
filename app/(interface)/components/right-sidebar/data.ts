<<<<<<< HEAD
import { buildGoogleDriveTree, type DriveDatabase } from './data-sources/googleDrive';

=======
>>>>>>> f9895c9f
export interface FolderMetrics {
  totalSize?: number;
  fileCount?: number;
  folderCount?: number;
}

export interface FolderItem {
  id: string;
  name: string;
  isOpen: boolean;
  isSelected: boolean;
  children?: FolderItem[];
  metrics?: FolderMetrics;
}

export interface SuppressedFolder {
  id: string;
  name: string;
  path: string;
}

export type ServiceId = 'notion' | 'onedrive' | 'dropbox' | 'googledrive';

export const SERVICE_ORDER: ServiceId[] = ['notion', 'onedrive', 'dropbox', 'googledrive'];

const BASE_FOLDERS: FolderItem[] = [
  {
    id: 'notion',
    name: 'Notion',
    isOpen: false,
    isSelected: true
  },
  {
    id: 'onedrive',
    name: 'OneDrive',
    isOpen: false,
    isSelected: true
  },
  {
    id: 'dropbox',
    name: 'Dropbox',
    isOpen: false,
    isSelected: true
  },
  {
    id: 'googledrive',
    name: 'Google Drive',
    isOpen: true,
    isSelected: true
  }
];

const clone = <T,>(value: T): T => {
  if (typeof globalThis.structuredClone === 'function') {
    return globalThis.structuredClone(value);
  }

  return JSON.parse(JSON.stringify(value));
};

let googleDriveTreeCache: FolderItem[] | null = null;
let baseFoldersCache: FolderItem[] | null = null;
<<<<<<< HEAD
let driveDatabasePromise: Promise<DriveDatabase> | null = null;

const DRIVE_DATABASE_PATH = '/data/drive-database.json';

const loadDriveDatabase = async (): Promise<DriveDatabase> => {
  if (typeof window === 'undefined') {
    throw new Error('Google Drive database can only be loaded in the browser');
  }

  if (!driveDatabasePromise) {
    driveDatabasePromise = fetch(DRIVE_DATABASE_PATH, { cache: 'force-cache' })
      .then(response => {
        if (!response.ok) {
          throw new Error(`Failed to fetch drive database: ${response.status} ${response.statusText}`);
        }

        return response.json() as Promise<DriveDatabase>;
      });
  }

  return driveDatabasePromise;
};

=======

>>>>>>> f9895c9f
const buildBaseFolders = (): FolderItem[] => {
  const folders = clone(BASE_FOLDERS);

  if (googleDriveTreeCache && googleDriveTreeCache.length > 0) {
    const googleDrive = folders.find(folder => folder.id === 'googledrive');

    if (googleDrive) {
      googleDrive.children = clone(googleDriveTreeCache);
    }
  }

  return folders;
};

const ensureBaseFoldersCache = (): FolderItem[] => {
  if (!baseFoldersCache) {
    baseFoldersCache = buildBaseFolders();
  }

  return baseFoldersCache;
};

export const createInitialFolders = (): FolderItem[] => clone(ensureBaseFoldersCache());

export const getBaseFolders = (): FolderItem[] => ensureBaseFoldersCache();

export const loadGoogleDriveTree = async (): Promise<FolderItem[]> => {
<<<<<<< HEAD
  if (typeof window === 'undefined') {
    return [];
  }

=======
>>>>>>> f9895c9f
  if (googleDriveTreeCache) {
    return clone(googleDriveTreeCache);
  }

<<<<<<< HEAD
  const database = await loadDriveDatabase();
  const tree = buildGoogleDriveTree(database);
=======
  const module = await import('./data-sources/googleDrive');
  const tree = module.buildGoogleDriveTree();
>>>>>>> f9895c9f

  googleDriveTreeCache = tree;
  baseFoldersCache = buildBaseFolders();

  return clone(tree);
};

export const SERVICE_IDS = new Set<ServiceId>(SERVICE_ORDER);

export const isServiceId = (id: string): id is ServiceId => SERVICE_IDS.has(id as ServiceId);<|MERGE_RESOLUTION|>--- conflicted
+++ resolved
@@ -1,8 +1,3 @@
-<<<<<<< HEAD
-import { buildGoogleDriveTree, type DriveDatabase } from './data-sources/googleDrive';
-
-=======
->>>>>>> f9895c9f
 export interface FolderMetrics {
   totalSize?: number;
   fileCount?: number;
@@ -65,33 +60,7 @@
 
 let googleDriveTreeCache: FolderItem[] | null = null;
 let baseFoldersCache: FolderItem[] | null = null;
-<<<<<<< HEAD
-let driveDatabasePromise: Promise<DriveDatabase> | null = null;
 
-const DRIVE_DATABASE_PATH = '/data/drive-database.json';
-
-const loadDriveDatabase = async (): Promise<DriveDatabase> => {
-  if (typeof window === 'undefined') {
-    throw new Error('Google Drive database can only be loaded in the browser');
-  }
-
-  if (!driveDatabasePromise) {
-    driveDatabasePromise = fetch(DRIVE_DATABASE_PATH, { cache: 'force-cache' })
-      .then(response => {
-        if (!response.ok) {
-          throw new Error(`Failed to fetch drive database: ${response.status} ${response.statusText}`);
-        }
-
-        return response.json() as Promise<DriveDatabase>;
-      });
-  }
-
-  return driveDatabasePromise;
-};
-
-=======
-
->>>>>>> f9895c9f
 const buildBaseFolders = (): FolderItem[] => {
   const folders = clone(BASE_FOLDERS);
 
@@ -119,24 +88,12 @@
 export const getBaseFolders = (): FolderItem[] => ensureBaseFoldersCache();
 
 export const loadGoogleDriveTree = async (): Promise<FolderItem[]> => {
-<<<<<<< HEAD
-  if (typeof window === 'undefined') {
-    return [];
-  }
-
-=======
->>>>>>> f9895c9f
   if (googleDriveTreeCache) {
     return clone(googleDriveTreeCache);
   }
 
-<<<<<<< HEAD
-  const database = await loadDriveDatabase();
-  const tree = buildGoogleDriveTree(database);
-=======
   const module = await import('./data-sources/googleDrive');
   const tree = module.buildGoogleDriveTree();
->>>>>>> f9895c9f
 
   googleDriveTreeCache = tree;
   baseFoldersCache = buildBaseFolders();
